--- conflicted
+++ resolved
@@ -8,12 +8,9 @@
 from .shot_tools import *
 from .stark_tools import *
 
-<<<<<<< HEAD
-## Specific processing classes go here
-=======
+
 ## Specific analysis classes go here
 from .AnalysisClass import AnalysisClass
->>>>>>> d6b04cdd
 from .auto_threshold import auto_threshold, auto_threshold_demo
 from .qspec import qspec, qspec_demo
 from .resstarkspec import resstarkspec, resstarkspec_demo
