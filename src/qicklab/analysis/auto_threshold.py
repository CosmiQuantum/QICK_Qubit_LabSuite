import os, sys
import re
import datetime
import h5py

import numpy as np
import matplotlib.pyplot as plt

from sklearn.cluster import KMeans

## QICKLAB methods
from ..datahandling.datafile_tools import find_h5_files, load_h5_data, process_h5_data, get_data_field
from ..utils.ana_utils  import rotate_and_threshold
from .plot_tools import plot_shots

class auto_threshold:
    def __init__(self, data_dir, dataset, QubitIndex, folder = "study_data", expt_name = "starkspec_ge"):
        self.data_dir = data_dir
        self.dataset = dataset
        self.QubitIndex = QubitIndex
        self.expt_name = expt_name
        self.folder = folder

<<<<<<< HEAD
    def load_sample(self, idx=0):
        h5_files, data_path, n = find_h5_files(self.data_dir, self.dataset, self.expt_name, folder=self.folder)
        
	load_data = load_h5_data(os.path.join(data_path, h5_files[idx]), 'starkSpec', save_r=1)

=======
    def load_sample(self, idx=0, step_idx=0):

        h5_files, data_path, n = find_h5_files(self.data_dir, self.dataset, self.expt_name, folder=self.folder)

        ## Load the H5 data into a dictionary
        load_data = load_h5_data(os.path.join(data_path, h5_files[idx]), 'starkSpec', save_r=1)

>>>>>>> 213a130a
        ## Pull the gain sweep info and determine how many steps there are
        gain_sweep = get_data_field(load_data, 'starkSpec', self.QubitIndex, 'Gain Sweep')

        # gain_sweep = process_h5_data(load_data['starkSpec'][self.QubitIndex].get('Gain Sweep', [])[0][0].decode())
        steps = len(gain_sweep)
<<<<<<< HEAD
        step_idx = int(steps/2)

=======
        
>>>>>>> 213a130a
        ## Load the I and Q data
        I_shots = get_data_field(load_data, 'starkSpec', self.QubitIndex, 'I')
        Q_shots = get_data_field(load_data, 'starkSpec', self.QubitIndex, 'Q')
        reps = int(len(I_shots) / steps)

        I_shots = I_shots.reshape([steps, reps])
        Q_shots = Q_shots.reshape([steps, reps])
<<<<<<< HEAD

        # reps = int(len(process_h5_data(load_data['starkSpec'][self.QubitIndex].get('I', [])[0][0].decode())) / steps)
        # I_shots = np.array(process_h5_data(load_data['starkSpec'][self.QubitIndex].get('I', [])[0][0].decode())).reshape([steps, reps])
        # Q_shots = np.array(process_h5_data(load_data['starkSpec'][self.QubitIndex].get('Q', [])[0][0].decode())).reshape([steps, reps])
=======
>>>>>>> 213a130a

        return I_shots[step_idx], Q_shots[step_idx]


    def get_threshold(self, I_shots, Q_shots, plot=True, verbose=False):
        ## Setup and evaluate the clustering algorithm to find the unrotated centroids
        kmeans = KMeans(n_clusters=2).fit(np.transpose([I_shots, Q_shots]))
        ye = kmeans.cluster_centers_[1,1]
        xe = kmeans.cluster_centers_[1,0]
        yg = kmeans.cluster_centers_[0,1]
        xg = kmeans.cluster_centers_[0,0]
        if verbose: print(kmeans.cluster_centers_[:,0])

        ## Find and apply the rotation angle to optimize readout in the "i_new" direction
        theta = -np.arctan2((ye - yg), (xe - xg))
        i_new, q_new, _ = rotate_and_threshold(I_shots, Q_shots, theta, 0.0)

        ## Setup and evaluate the clustering algorithm to find the rotated centroids
        ## Use that to evaluate the threshold and classify the states
        kmeans_new = KMeans(n_clusters=2).fit(np.transpose([i_new, q_new]))
        threshold = np.mean([kmeans_new.cluster_centers_[1,0],kmeans_new.cluster_centers_[0,0]])
        state = kmeans_new.predict(np.transpose([i_new, q_new]))

        if plot:
            fig, ax = plt.subplots(1,2, layout='constrained')

            plot_shots(I_shots, Q_shots, state, title='unrotated I,Q', rotated=False, ax=ax[0])
            ax[0].scatter(xg, yg, c='k')
            ax[0].scatter(xe, ye, c='k')

            plot_shots(i_new, q_new, state, title=f'rotated I,Q; theta={np.round(theta,2)}, threshold={np.round(threshold,2)}', 
                rotated=True, ax=ax[1])
            ax[1].plot([threshold, threshold], [np.min(q_new), np.max(q_new)], 'k:')

        return theta, threshold, i_new, q_new


def auto_threshold_demo(data_dir, dataset='2025-04-15_21-24-46', QubitIndex=0, selected_round=[10, 73]):
    auto = auto_threshold(data_dir, dataset, QubitIndex)
    I_shots, Q_shots = auto.load_sample()
    return auto.get_threshold(I_shots, Q_shots, plot=True)<|MERGE_RESOLUTION|>--- conflicted
+++ resolved
@@ -21,13 +21,6 @@
         self.expt_name = expt_name
         self.folder = folder
 
-<<<<<<< HEAD
-    def load_sample(self, idx=0):
-        h5_files, data_path, n = find_h5_files(self.data_dir, self.dataset, self.expt_name, folder=self.folder)
-        
-	load_data = load_h5_data(os.path.join(data_path, h5_files[idx]), 'starkSpec', save_r=1)
-
-=======
     def load_sample(self, idx=0, step_idx=0):
 
         h5_files, data_path, n = find_h5_files(self.data_dir, self.dataset, self.expt_name, folder=self.folder)
@@ -35,18 +28,12 @@
         ## Load the H5 data into a dictionary
         load_data = load_h5_data(os.path.join(data_path, h5_files[idx]), 'starkSpec', save_r=1)
 
->>>>>>> 213a130a
         ## Pull the gain sweep info and determine how many steps there are
         gain_sweep = get_data_field(load_data, 'starkSpec', self.QubitIndex, 'Gain Sweep')
 
         # gain_sweep = process_h5_data(load_data['starkSpec'][self.QubitIndex].get('Gain Sweep', [])[0][0].decode())
         steps = len(gain_sweep)
-<<<<<<< HEAD
-        step_idx = int(steps/2)
-
-=======
         
->>>>>>> 213a130a
         ## Load the I and Q data
         I_shots = get_data_field(load_data, 'starkSpec', self.QubitIndex, 'I')
         Q_shots = get_data_field(load_data, 'starkSpec', self.QubitIndex, 'Q')
@@ -54,13 +41,6 @@
 
         I_shots = I_shots.reshape([steps, reps])
         Q_shots = Q_shots.reshape([steps, reps])
-<<<<<<< HEAD
-
-        # reps = int(len(process_h5_data(load_data['starkSpec'][self.QubitIndex].get('I', [])[0][0].decode())) / steps)
-        # I_shots = np.array(process_h5_data(load_data['starkSpec'][self.QubitIndex].get('I', [])[0][0].decode())).reshape([steps, reps])
-        # Q_shots = np.array(process_h5_data(load_data['starkSpec'][self.QubitIndex].get('Q', [])[0][0].decode())).reshape([steps, reps])
-=======
->>>>>>> 213a130a
 
         return I_shots[step_idx], Q_shots[step_idx]
 
