--- conflicted
+++ resolved
@@ -21,30 +21,16 @@
         self.expt_name = expt_name
         self.folder = folder
 
-<<<<<<< HEAD
-    def load_sample(self, idx=0, step_idx=0):
-        data_path = os.path.join(self.data_dir, self.dataset, self.folder, "Data_h5", self.expt_name)
-        h5_files = os.listdir(data_path)
-        h5_files.sort()
-=======
     def load_sample(self, idx=0):
         h5_files, data_path, n = find_h5_files(self.data_dir, self.dataset, self.expt_name, folder=self.folder)
->>>>>>> 6d9371c1
-
-        ## Load the H5 data into a dictionary
-        load_data = load_h5_data(os.path.join(data_path, h5_files[idx]), 'starkSpec', save_r=1)
+        
+	load_data = load_h5_data(os.path.join(data_path, h5_files[idx]), 'starkSpec', save_r=1)
 
         ## Pull the gain sweep info and determine how many steps there are
         gain_sweep = get_data_field(load_data, 'starkSpec', self.QubitIndex, 'Gain Sweep')
 
         # gain_sweep = process_h5_data(load_data['starkSpec'][self.QubitIndex].get('Gain Sweep', [])[0][0].decode())
         steps = len(gain_sweep)
-<<<<<<< HEAD
-        #step_idx = int(steps/2)
-        reps = int(len(process_h5_data(load_data['starkSpec'][self.QubitIndex].get('I', [])[0][0].decode())) / steps)
-        I_shots = np.array(process_h5_data(load_data['starkSpec'][self.QubitIndex].get('I', [])[0][0].decode())).reshape([steps, reps])
-        Q_shots = np.array(process_h5_data(load_data['starkSpec'][self.QubitIndex].get('Q', [])[0][0].decode())).reshape([steps, reps])
-=======
         step_idx = int(steps/2)
 
         ## Load the I and Q data
@@ -58,7 +44,6 @@
         # reps = int(len(process_h5_data(load_data['starkSpec'][self.QubitIndex].get('I', [])[0][0].decode())) / steps)
         # I_shots = np.array(process_h5_data(load_data['starkSpec'][self.QubitIndex].get('I', [])[0][0].decode())).reshape([steps, reps])
         # Q_shots = np.array(process_h5_data(load_data['starkSpec'][self.QubitIndex].get('Q', [])[0][0].decode())).reshape([steps, reps])
->>>>>>> 6d9371c1
 
         return I_shots[step_idx], Q_shots[step_idx]
 
