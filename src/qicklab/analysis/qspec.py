--- conflicted
+++ resolved
@@ -18,15 +18,8 @@
         self.folder = folder
 
     def load_all(self):
-<<<<<<< HEAD
-        data_path = os.path.join(self.data_dir, self.dataset, self.folder, "Data_h5", self.expt_name)
-        h5_files_all_qubits = os.listdir(data_path)
-        h5_files = get_h5_for_qubit(data_path, h5_files_all_qubits, self.QubitIndex, 'QSpec')
-        h5_files.sort()
-        n = len(h5_files)
-=======
+
         h5_files, data_path, n = find_h5_files(self.data_dir, self.dataset, self.expt_name, folder=self.folder)
->>>>>>> d6b04cdd
 
         dates = []
         I = []
