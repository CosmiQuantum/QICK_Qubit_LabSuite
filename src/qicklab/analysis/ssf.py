import os, datetime

import numpy as np

## QICKLAB methods
from ..datahandling.datafile_tools import load_h5_data, process_h5_data
from ..utils.ana_utils  import rotate_and_threshold
<<<<<<< HEAD
from ..utils.data_utils import process_h5_data
from ..utils.file_utils import load_from_h5_with_shotdata
from .data_tools import get_h5_for_qubit
=======
>>>>>>> d6b04cdd

class ssf:
    def __init__(self,data_dir, dataset, QubitIndex, folder="study_data", expt_name ="ss_ge"):
        self.data_dir = data_dir
        self.dataset = dataset
        self.QubitIndex = QubitIndex
        self.expt_name = expt_name
        self.folder = folder

    def load_all(self):
        data_path = os.path.join(self.data_dir, self.dataset, self.folder, "Data_h5", self.expt_name)
        h5_files_all_qubits = os.listdir(data_path)
        h5_files = get_h5_for_qubit(data_path, h5_files_all_qubits, self.QubitIndex, 'SS')
        h5_files.sort()
        n = len(h5_files)

        dates = []
        I_g = []
        Q_g = []
        I_e = []
        Q_e = []

        for h5_file in h5_files:
            load_data = load_h5_data(os.path.join(data_path, h5_file), 'SS', save_r=1)
            dates.append(datetime.datetime.fromtimestamp(load_data['SS'][self.QubitIndex].get('Dates', [])[0][0]))

            I_g.append(process_h5_data(load_data['SS'][self.QubitIndex].get('I_g', [])[0][0].decode()))
            Q_g.append(process_h5_data(load_data['SS'][self.QubitIndex].get('Q_g', [])[0][0].decode()))
            I_e.append(process_h5_data(load_data['SS'][self.QubitIndex].get('I_e', [])[0][0].decode()))
            Q_e.append(process_h5_data(load_data['SS'][self.QubitIndex].get('Q_e', [])[0][0].decode()))

        return dates, n, I_g, Q_g, I_e, Q_e #fid, theta

    def get_ssf_in_round(self, I_g, Q_g, I_e, Q_e, round, numbins=100):
        ig = np.array(I_g[round])
        qg = np.array(Q_g[round])
        ie = np.array(I_e[round])
        qe = np.array(Q_e[round])

        xg, yg = np.median(ig), np.median(qg)
        xe, ye = np.median(ie), np.median(qe)

        ## Compute the rotation angle
        theta = -np.arctan2((ye - yg), (xe - xg))

        ## Apply the rotation angle to the IQ data
        ig_new, qg_new, _ = rotate_and_threshold(ig, qg, theta, 0.0)
        ie_new, qe_new, _ = rotate_and_threshold(ie, qe, theta, 0.0)
        xlims = [np.min(ig_new), np.max(ie_new)]

        ## New means of each blob
        xg, yg = np.median(ig_new), np.median(qg_new)
        xe, ye = np.median(ie_new), np.median(qe_new)

        ## compute threshold
        #threshold = np.mean([xg, xe])

        ng, binsg = np.histogram(ig_new, bins=numbins, range=xlims)
        ne, binse = np.histogram(ie_new, bins=numbins, range=xlims)

        ## compute fidelity using overlap of histograms
        contrast = np.abs(((np.cumsum(ng) - np.cumsum(ne)) / (0.5 * ng.sum() + 0.5 * ne.sum())))
        tind = contrast.argmax()
        threshold = binsg[tind]
        fid = contrast[tind]

        return theta, threshold, fid, ig_new, qg_new, ie_new, qe_new, xg, yg, xe, ye

    def get_all_ssf(self, I_g, Q_g, I_e, Q_e, n): 
        thetas = []
        thresholds = []
        fids = []
        for round in np.arange(n):
            theta, threshold, fid,_,_,_,_,_,_,_,_ = self.get_ssf_in_round(I_g, Q_g, I_e, Q_e, round)
            thetas.append(theta)
            thresholds.append(threshold)
            fids.append(fid)

        return thetas, thresholds, fids

def ssf_demo(data_dir, dataset='2025-04-15_21-24-46', QubitIndex=0, selected_round=[10, 73]):
    ssf_ge = ssf(data_dir, dataset, QubitIndex)
    ssf_dates, ssf_n, I_g, Q_g, I_e, Q_e = ssf_ge.load_all()
    
    outdata = {}
    for rnd in selected_round:
        outdata[rnd] = ssf_ge.get_ssf_in_round(I_g, Q_g, I_e, Q_e, rnd)
    return outdata<|MERGE_RESOLUTION|>--- conflicted
+++ resolved
@@ -5,12 +5,6 @@
 ## QICKLAB methods
 from ..datahandling.datafile_tools import load_h5_data, process_h5_data
 from ..utils.ana_utils  import rotate_and_threshold
-<<<<<<< HEAD
-from ..utils.data_utils import process_h5_data
-from ..utils.file_utils import load_from_h5_with_shotdata
-from .data_tools import get_h5_for_qubit
-=======
->>>>>>> d6b04cdd
 
 class ssf:
     def __init__(self,data_dir, dataset, QubitIndex, folder="study_data", expt_name ="ss_ge"):
@@ -23,7 +17,7 @@
     def load_all(self):
         data_path = os.path.join(self.data_dir, self.dataset, self.folder, "Data_h5", self.expt_name)
         h5_files_all_qubits = os.listdir(data_path)
-        h5_files = get_h5_for_qubit(data_path, h5_files_all_qubits, self.QubitIndex, 'SS')
+        h5_files = get_h5_for_qubit(data_path, h5_files_all_qubits, self.QubitIndex, 'SS') #this will now be broken 
         h5_files.sort()
         n = len(h5_files)
 
